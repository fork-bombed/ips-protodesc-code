import parsley
import string
import sys
import json
from shared import *

<<<<<<< HEAD
=======
def new_protocol(protocol_name, type_namespace):
	pdus = type_namespace["PDUs"]["variants"]
	type_namespace.pop("PDUs")
	return {"construct": "Protocol", 
	        "name": protocol_name, 
	        "definitions": [element for element in type_namespace.values()],
	        "pdus": pdus}

def check_typename(name, type_namespace, should_be_defined):
	if name in type_namespace and not should_be_defined:
		raise Exception("Name '%s' has already been defined" % name)
	elif name not in type_namespace and should_be_defined:
		raise Exception("Name '%s' has not been defined" % name)
	return True

def new_bitstring(name, type_name, type_namespace):
	# if name is None, we'll generate one: don't want to check
	if name is not None:
		check_typename(name, type_namespace, False)
		
	# need to determine the width
	if type(type_name) is tuple:
		if type_name[1] is not None:
			width = type_name[1]
		else:
			width = 1
	else:
		width = None
		
	# generate a name if necessary
	if name is None:
		name = "BitString$" + str(width)
		
	# construct BitString
	bitstring = {"construct": "BitString", "name": name, "width": width}
	type_namespace[name] = bitstring
	return name

def new_array(name, type_name, type_namespace):
	length = type_name[1]
	type_name = type_name[0]
		
	# if name is None, we'll generate one: don't want to check
	if name is not None:
		check_typename(name, type_namespace, False)
		
	# check if built-in type, and create if needed
	if type(type_name) is tuple or type_name == "Bits":
		type_name = new_bitstring(None, type_name, type_namespace)
	
	# check if type has been defined
	check_typename(type_name, type_namespace, True)
	
	# generate a name if necessary
	if name is None:
		name = type_name + "$" + str(length)
	
	if length == -1:
		length = None
		# construct Array
		array = {"construct": "Array", "name": name, "element_type": type_name, "length": length}
		type_namespace[name] = array
	elif length is not None:
		# construct Array
		array = {"construct": "Array", "name": name, "element_type": type_name, "length": length}
		type_namespace[name] = array
	else:
		derived_type = {"construct": "NewType", "name": name, "derived_from": type_name, "implements": []}
		type_namespace[name] = derived_type
	return name

def new_field(name, type_name, transform, type_namespace):
	length = type_name[1]
	type_name = type_name[0]

	check_typename(name, type_namespace, False)
	if type(type_name) is tuple or type_name == "Bits":
		type_name = new_bitstring(None, type_name, type_namespace)
	if length is not None:
		if length == -1:
			length = None
		type_name = new_array(None, (type_name, length), type_namespace)
	
	# check if type has been defined
	check_typename(type_name, type_namespace, True)
	
	# process transform
	if transform is not None and transform is tuple:
		to_typename = transform[1][0]
		to_length = transform[1][1]

		if type(to_typename) is tuple or to_typename == "Bits":
			to_typename = new_bitstring(None, to_typename, type_namespace)
		if to_length is not None:
			if to_length == -1:
				to_length = None
			to_typename = new_array(None, (to_typename, to_length), type_namespace)
		
		check_typename(to_typename, type_namespace, True)
		transform = {"into_name": transform[0], "into_type": to_typename, "using": None}
	
	is_present = True
	if transform is not None:
		is_present = transform
		transform = None
		
	field = {"name": name, "type": type_name, "is_present": is_present, "transform": transform}
	return field
	
def new_struct(name, fields, where_block, type_namespace, context, actions):
	check_typename(name, type_namespace, False)
	
	field_dict = {}
	transform_dict = {}
	# field processing
	for field in fields:
		assert field["name"] not in field_dict
		assert field["name"] not in context
		field_dict[field["name"]] = field
		if field["transform"] is not None:
			transform_dict[field["transform"]["into_name"]] = field["transform"]

	if name == "Context":
		assert where_block is None
		for field in fields:
			field.pop("is_present", None)
		context = {"construct": "Context", "fields": fields}
		type_namespace[name] = context
		return name

	# action processing
	if actions is None:
		actions = []
	
	for i in range(len(actions)):
		action = actions[i]
		# is the action transforming a field?
		if action["expression"] == "MethodInvocation" and action["method"] == "set" and action["self"]["expression"] == "FieldAccess":
			transform_dict[action["self"]["field_name"]]["using"] = action["arguments"]["value"]
			actions.pop(i)

	# construct Struct
	struct = {"construct": "Struct", "name": name, "fields": fields, "constraints": where_block, "actions": actions}
	type_namespace[name] = struct
	return name
	
def new_enum(name, variants, type_namespace):
	check_typename(name, type_namespace, False)
	
	checked_variants = []
	
	for variant in variants:
		type_name = variant[0]
		length = variant[1]
		if type(type_name) is tuple or type_name == "Bits":
			type_name = new_bitstring(None, type_name, type_namespace)
		if length is not None:
			if length == -1:
				length = None
			type_name = new_array(None, (type_name, length), type_namespace)
		if check_typename(type_name, type_namespace, True):
			checked_variants.append(type_name)
	
	# construct Enum
	enum = {"construct": "Enum", "name": name, "variants": [{"type": variant} for variant in checked_variants]}
	type_namespace[name] = enum
	return name

def new_func(name, params, ret_type, type_namespace):
	if len(params) > 1 and params[0] is None:
		raise Exception("Syntax error")
	check_typename(name, type_namespace, False)
	
	ret_type_name = ret_type[0]
	ret_length = ret_type[1]
	if type(ret_type_name) is tuple or ret_type_name == "Bits":
		ret_type_name = new_bitstring(None, ret_type_name, type_namespace)
	if ret_length is not None:
		if ret_length == -1:
			ret_length = None
		ret_type_name = new_array(None, (ret_type_name, ret_length), type_namespace)

	# construct Function
	function = {"construct": "Function", "name": name, "parameters": [param for param in params if param.pop('is_present', None)], "return_type": ret_type_name}
	type_namespace[name] = function
	return name

def new_func_call(name, args, type_namespace):
	if args[0] is None:
		args = []
	check_typename(name, type_namespace, True)
	def_args = type_namespace[name]["parameters"]
	def_args_names = [x["name"] for x in def_args]
	def_args_types = [x["type"] for x in def_args]
	named_args = [{"name": x[0], "value": x[1]} for x in zip(def_args_names, args)]
	return {"expression": "FunctionInvocation", "name": name, "arguments": named_args}

def build_integer_expression(num, type_namespace):
	#TODO: widths
	width = "32"
	int_typename = "Int$" + width
	if int_typename not in type_namespace: 
		if "BitString$" + width not in type_namespace:
			new_bitstring(None, ("Bit", int(width)), type_namespace)
		type_namespace[int_typename] = {"construct": "NewType",
									    "name": int_typename,
									    "derived_from": "BitString$" + width,
									    "implements": [{"trait": "Ordinal"}, 
									                   {"trait": "ArithmeticOps"}]}
	return {"expression": "Constant", "type": int_typename, "value": num}

def build_accessor_chain(type, refs):
	if len(refs) != 1 and (refs[-1] == "length" or refs[-1] == "size"  or refs[-1] == "width"):
		return {"expression": "MethodInvocation",
			"method": refs[-1],
			"self":  build_accessor_chain(type, refs[:-1]) if len(refs) > 1 else type,
			"arguments": None}
	else:
		return {"expression": "FieldAccess",
			    "target": build_accessor_chain(type, refs[:-1]) if len(refs) > 1 else type,
			    "field_name": refs[-1]}

def build_tree(start, pairs, expression_type):
	ops = {"+": ("plus", "arith") , "-": ("minus", "arith"), "*": ("multiply", "arith"), "/": ("divide", "arith"), "%": ("modulo", "arith"),
	       ">=": ("ge", "ord"), ">": ("gt","ord"), "<": ("lt", "ord"), "<=": ("le","ord"),
	       "&&": ("and", "bool"), "||": ("or", "bool"), "!": ("not", "bool"),
	       "==": ("eq", "equality"), "!=": ("ne", "equality")}
	for pair in pairs:
		if expression_type == "IfElse":
			start = {"expression": expression_type, "condition": start, "if_true": pair[1], "if_false": pair[2]}
		else:
			start = {"expression": "MethodInvocation", "method": ops[pair[0]][0], "self": pair[1], "arguments": [{"name": "other", "value": start}]}
	return start
>>>>>>> fc984e8f

def parse_file(filename):
	protocol_name = filename.split(".")[0]
	grammar = r"""
				letter = anything:x ?(x in ascii_letters)
				letterdigit = anything:x ?(x in ascii_letters or x in '0123456789')
				uppercase_letter = anything:x ?(x in ascii_uppercase)
				lowercase_letter = anything:x ?(x in ascii_lowercase)
				digit = anything:x ?(x in '0123456789')
				number = <digit+>:ds -> int(ds)

				comment = '#' (anything:x ?(x != '#'))* '#'

				type_name = <uppercase_letter>:x <letterdigit+>:xs -> x + "".join(xs)
				field_name = <lowercase_letter>:x <(letter|'_')+>:xs -> x + "".join(xs)
				
				type_def = (('Bits':t -> t)|('Bit':t number?:n -> (t, n))|type_name:t -> t):type (('[' number?:length ']') -> length if length is not None else -1)?:length -> (type, length)
								
				field_accessor = field_name:x (('.' ('value' | 'length' | 'width'):attribute -> attribute)|('[' (number|'"' field_name:n '"' -> n):key ']' -> key))*:xs -> build_accessor_chain({"expression": "This"}, [x]+xs)
					           | 'Context.' field_name:x (('.' ('value' | 'length'):attribute -> attribute)|('[' (number|'"' field_name:n '"' -> n):key ']' -> key))*:xs -> build_accessor_chain({"expression": "Context"}, [x]+xs)
				# expression grammar
				primary_expr = number:n -> build_integer_expression(n, type_namespace)
							 | ('True'|'False'):bool -> {"expression": "Constant", "type": "Boolean", "value": bool}
							 | field_name:name '(' (cond_expr:e -> e)?:arg (',' cond_expr:e -> e)*:args ')' -> new_func_call(name, [arg] + args, type_namespace)
							 | field_accessor
							 | '(' cond_expr:expr ')' -> expr
				
				multiplicative_expr = primary_expr:left (('*'|'/'|'%'):operator primary_expr:operand -> (operator, operand))*:rights -> build_tree(left, rights, "")
				additive_expr = multiplicative_expr:left (('+'|'-'):operator multiplicative_expr:operand -> (operator, operand))*:rights -> build_tree(left, rights, "")
			
				ordinal_expr = additive_expr:left (('<='|'<'|'>='|'>'):operator additive_expr:operand -> (operator, operand))*:rights -> build_tree(left, rights, "")
				boolean_expr = ordinal_expr:left (('&&'|'||'|'!'):operator ordinal_expr:operand -> (operator, operand))*:rights -> build_tree(left, rights, "")
				equality_expr = boolean_expr:left (('=='|'!='):operator boolean_expr:operand -> (operator, operand))*:rights -> build_tree(left, rights, "")
				cond_expr = equality_expr:left ('?' cond_expr:operand1 ':' equality_expr:operand2 -> ('?:', operand1, operand2))*:rights -> build_tree(left, rights, "IfElse")
				assign_expr = field_accessor:left '=' cond_expr:expr -> {"expression": "MethodInvocation", "method": "set", "self": left, "arguments": {"value": expr}}

				field_def = field_name:name ':' type_def:type (('?' cond_expr:exp -> exp)|('->' field_name:to_name ':' type_def:to_type -> (to_name, to_type)))?:transform -> new_field(name, type, transform, type_namespace)

				onparse_block = '}onparse{' (assign_expr:expression ';' -> expression)+:constraints -> constraints
				where_block = '}where{' (cond_expr:expression ';' -> expression)+:constraints -> constraints
				bitstring_def = type_name:name ':=' (('Bits':t -> t)|('Bit':t number?:n -> (t, n))):type ';' -> new_bitstring(name, type, type_namespace)
				array_def = type_name:name ':=' type_def:type ';' -> new_array(name, type, type_namespace)
				struct_def = type_name:name ':={' (field_def:f ';' -> f)+:fields where_block?:where onparse_block?:actions '};' -> new_struct(name, fields, where, type_namespace, context, actions)
				enum_def = type_name:name ':={' type_def:t ('|' type_def:n -> n)*:ts '};' -> new_enum(name, [t] + ts, type_namespace)
				func_def = field_name:name '::(' (field_def:f -> f)?:param (',' field_def:f -> f)*:params ')->' type_def:ret_type ';' -> new_func(name, [param] + params, ret_type, type_namespace)
				protocol = (bitstring_def|array_def|struct_def|enum_def|func_def|comment)+:elements -> new_protocol(protocol_name, type_namespace)
				"""

	parser = parsley.makeGrammar(grammar, {"protocol_name": protocol_name,
	                                       "ascii_letters": string.ascii_letters,
									       "ascii_uppercase": string.ascii_uppercase,
									       "ascii_lowercase": string.ascii_lowercase,
									       "type_namespace": {},
									       "new_bitstring": new_bitstring,
									       "new_array": new_array,
									       "new_field": new_field,
									       "new_struct": new_struct,
									       "new_enum": new_enum,
									       "new_func": new_func,
									       "new_func_call": new_func_call,
									       "new_protocol": new_protocol,
									       "build_tree": build_tree,
									       "build_integer_expression": build_integer_expression,
									       "build_accessor_chain": build_accessor_chain,
									       "context": {},
									      })
	with open(filename, "r+") as defFile:
		defStr = defFile.read().replace(" ", "").replace("\n", "").replace("\t", "")
	return parser(defStr).protocol()

if __name__ == "__main__":
	print(json.dumps(parse_file(sys.argv[1]), indent=4))<|MERGE_RESOLUTION|>--- conflicted
+++ resolved
@@ -3,243 +3,6 @@
 import sys
 import json
 from shared import *
-
-<<<<<<< HEAD
-=======
-def new_protocol(protocol_name, type_namespace):
-	pdus = type_namespace["PDUs"]["variants"]
-	type_namespace.pop("PDUs")
-	return {"construct": "Protocol", 
-	        "name": protocol_name, 
-	        "definitions": [element for element in type_namespace.values()],
-	        "pdus": pdus}
-
-def check_typename(name, type_namespace, should_be_defined):
-	if name in type_namespace and not should_be_defined:
-		raise Exception("Name '%s' has already been defined" % name)
-	elif name not in type_namespace and should_be_defined:
-		raise Exception("Name '%s' has not been defined" % name)
-	return True
-
-def new_bitstring(name, type_name, type_namespace):
-	# if name is None, we'll generate one: don't want to check
-	if name is not None:
-		check_typename(name, type_namespace, False)
-		
-	# need to determine the width
-	if type(type_name) is tuple:
-		if type_name[1] is not None:
-			width = type_name[1]
-		else:
-			width = 1
-	else:
-		width = None
-		
-	# generate a name if necessary
-	if name is None:
-		name = "BitString$" + str(width)
-		
-	# construct BitString
-	bitstring = {"construct": "BitString", "name": name, "width": width}
-	type_namespace[name] = bitstring
-	return name
-
-def new_array(name, type_name, type_namespace):
-	length = type_name[1]
-	type_name = type_name[0]
-		
-	# if name is None, we'll generate one: don't want to check
-	if name is not None:
-		check_typename(name, type_namespace, False)
-		
-	# check if built-in type, and create if needed
-	if type(type_name) is tuple or type_name == "Bits":
-		type_name = new_bitstring(None, type_name, type_namespace)
-	
-	# check if type has been defined
-	check_typename(type_name, type_namespace, True)
-	
-	# generate a name if necessary
-	if name is None:
-		name = type_name + "$" + str(length)
-	
-	if length == -1:
-		length = None
-		# construct Array
-		array = {"construct": "Array", "name": name, "element_type": type_name, "length": length}
-		type_namespace[name] = array
-	elif length is not None:
-		# construct Array
-		array = {"construct": "Array", "name": name, "element_type": type_name, "length": length}
-		type_namespace[name] = array
-	else:
-		derived_type = {"construct": "NewType", "name": name, "derived_from": type_name, "implements": []}
-		type_namespace[name] = derived_type
-	return name
-
-def new_field(name, type_name, transform, type_namespace):
-	length = type_name[1]
-	type_name = type_name[0]
-
-	check_typename(name, type_namespace, False)
-	if type(type_name) is tuple or type_name == "Bits":
-		type_name = new_bitstring(None, type_name, type_namespace)
-	if length is not None:
-		if length == -1:
-			length = None
-		type_name = new_array(None, (type_name, length), type_namespace)
-	
-	# check if type has been defined
-	check_typename(type_name, type_namespace, True)
-	
-	# process transform
-	if transform is not None and transform is tuple:
-		to_typename = transform[1][0]
-		to_length = transform[1][1]
-
-		if type(to_typename) is tuple or to_typename == "Bits":
-			to_typename = new_bitstring(None, to_typename, type_namespace)
-		if to_length is not None:
-			if to_length == -1:
-				to_length = None
-			to_typename = new_array(None, (to_typename, to_length), type_namespace)
-		
-		check_typename(to_typename, type_namespace, True)
-		transform = {"into_name": transform[0], "into_type": to_typename, "using": None}
-	
-	is_present = True
-	if transform is not None:
-		is_present = transform
-		transform = None
-		
-	field = {"name": name, "type": type_name, "is_present": is_present, "transform": transform}
-	return field
-	
-def new_struct(name, fields, where_block, type_namespace, context, actions):
-	check_typename(name, type_namespace, False)
-	
-	field_dict = {}
-	transform_dict = {}
-	# field processing
-	for field in fields:
-		assert field["name"] not in field_dict
-		assert field["name"] not in context
-		field_dict[field["name"]] = field
-		if field["transform"] is not None:
-			transform_dict[field["transform"]["into_name"]] = field["transform"]
-
-	if name == "Context":
-		assert where_block is None
-		for field in fields:
-			field.pop("is_present", None)
-		context = {"construct": "Context", "fields": fields}
-		type_namespace[name] = context
-		return name
-
-	# action processing
-	if actions is None:
-		actions = []
-	
-	for i in range(len(actions)):
-		action = actions[i]
-		# is the action transforming a field?
-		if action["expression"] == "MethodInvocation" and action["method"] == "set" and action["self"]["expression"] == "FieldAccess":
-			transform_dict[action["self"]["field_name"]]["using"] = action["arguments"]["value"]
-			actions.pop(i)
-
-	# construct Struct
-	struct = {"construct": "Struct", "name": name, "fields": fields, "constraints": where_block, "actions": actions}
-	type_namespace[name] = struct
-	return name
-	
-def new_enum(name, variants, type_namespace):
-	check_typename(name, type_namespace, False)
-	
-	checked_variants = []
-	
-	for variant in variants:
-		type_name = variant[0]
-		length = variant[1]
-		if type(type_name) is tuple or type_name == "Bits":
-			type_name = new_bitstring(None, type_name, type_namespace)
-		if length is not None:
-			if length == -1:
-				length = None
-			type_name = new_array(None, (type_name, length), type_namespace)
-		if check_typename(type_name, type_namespace, True):
-			checked_variants.append(type_name)
-	
-	# construct Enum
-	enum = {"construct": "Enum", "name": name, "variants": [{"type": variant} for variant in checked_variants]}
-	type_namespace[name] = enum
-	return name
-
-def new_func(name, params, ret_type, type_namespace):
-	if len(params) > 1 and params[0] is None:
-		raise Exception("Syntax error")
-	check_typename(name, type_namespace, False)
-	
-	ret_type_name = ret_type[0]
-	ret_length = ret_type[1]
-	if type(ret_type_name) is tuple or ret_type_name == "Bits":
-		ret_type_name = new_bitstring(None, ret_type_name, type_namespace)
-	if ret_length is not None:
-		if ret_length == -1:
-			ret_length = None
-		ret_type_name = new_array(None, (ret_type_name, ret_length), type_namespace)
-
-	# construct Function
-	function = {"construct": "Function", "name": name, "parameters": [param for param in params if param.pop('is_present', None)], "return_type": ret_type_name}
-	type_namespace[name] = function
-	return name
-
-def new_func_call(name, args, type_namespace):
-	if args[0] is None:
-		args = []
-	check_typename(name, type_namespace, True)
-	def_args = type_namespace[name]["parameters"]
-	def_args_names = [x["name"] for x in def_args]
-	def_args_types = [x["type"] for x in def_args]
-	named_args = [{"name": x[0], "value": x[1]} for x in zip(def_args_names, args)]
-	return {"expression": "FunctionInvocation", "name": name, "arguments": named_args}
-
-def build_integer_expression(num, type_namespace):
-	#TODO: widths
-	width = "32"
-	int_typename = "Int$" + width
-	if int_typename not in type_namespace: 
-		if "BitString$" + width not in type_namespace:
-			new_bitstring(None, ("Bit", int(width)), type_namespace)
-		type_namespace[int_typename] = {"construct": "NewType",
-									    "name": int_typename,
-									    "derived_from": "BitString$" + width,
-									    "implements": [{"trait": "Ordinal"}, 
-									                   {"trait": "ArithmeticOps"}]}
-	return {"expression": "Constant", "type": int_typename, "value": num}
-
-def build_accessor_chain(type, refs):
-	if len(refs) != 1 and (refs[-1] == "length" or refs[-1] == "size"  or refs[-1] == "width"):
-		return {"expression": "MethodInvocation",
-			"method": refs[-1],
-			"self":  build_accessor_chain(type, refs[:-1]) if len(refs) > 1 else type,
-			"arguments": None}
-	else:
-		return {"expression": "FieldAccess",
-			    "target": build_accessor_chain(type, refs[:-1]) if len(refs) > 1 else type,
-			    "field_name": refs[-1]}
-
-def build_tree(start, pairs, expression_type):
-	ops = {"+": ("plus", "arith") , "-": ("minus", "arith"), "*": ("multiply", "arith"), "/": ("divide", "arith"), "%": ("modulo", "arith"),
-	       ">=": ("ge", "ord"), ">": ("gt","ord"), "<": ("lt", "ord"), "<=": ("le","ord"),
-	       "&&": ("and", "bool"), "||": ("or", "bool"), "!": ("not", "bool"),
-	       "==": ("eq", "equality"), "!=": ("ne", "equality")}
-	for pair in pairs:
-		if expression_type == "IfElse":
-			start = {"expression": expression_type, "condition": start, "if_true": pair[1], "if_false": pair[2]}
-		else:
-			start = {"expression": "MethodInvocation", "method": ops[pair[0]][0], "self": pair[1], "arguments": [{"name": "other", "value": start}]}
-	return start
->>>>>>> fc984e8f
 
 def parse_file(filename):
 	protocol_name = filename.split(".")[0]
