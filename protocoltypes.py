--- conflicted
+++ resolved
@@ -47,64 +47,7 @@
         self.reason = reason
 
 # =================================================================================================
-<<<<<<< HEAD
-# Functions, parameters, arguments, traits:
-
-class Parameter:
-    param_name : str
-    param_type : "Type"
-
-    def __init__(self, param_name: str, param_type: "Type") -> None:
-        self.param_name = param_name
-        self.param_type = param_type
-
-    def __eq__(self, other) -> bool:
-        if not isinstance(other, Parameter):
-            return False
-        if self.param_name != other.param_name:
-            return False
-        if self.param_type != other.param_type:
-            return False
-        return True
-
-    def is_self_param(self) -> bool:
-        return (self.param_name == "self") and (self.param_type == None)
-
-class Function:
-    name        : str
-    parameters  : List[Parameter]
-    return_type : "Type"
-
-    def __init__(self, name: str, parameters: List[Parameter], return_type: "Type") -> None:
-        self.name        = name
-        self.parameters  = parameters
-        self.return_type = return_type
-
-    def is_method_compatible(self) -> bool:
-        return self.parameters[0].is_self_param()
-
-    def accepts_arguments(self, arguments : List["Argument"]) -> bool:
-        # Returns True if the arguments math the parameters of this function
-        # FIXME: skips the first parameter, which makes sense for methods but not plain functions
-        for (p, a) in zip(self.parameters[1:], arguments):
-            if p.param_name != a.arg_name:
-                return False
-            if p.param_type != a.arg_type:
-                return False
-        return True
-
-class Argument:
-    arg_name  : str
-    arg_type  : "Type"
-    arg_value : Any
-
-    def __init__(self, arg_name: str, arg_type: "Type", arg_value: Any) -> None:
-        self.arg_name  = arg_name
-        self.arg_type  = arg_type
-        self.arg_value = arg_value
-=======
 # Traits:
->>>>>>> 14b5d6f0
 
 class Trait:
     name    : str
@@ -120,118 +63,6 @@
         print("Trait<{}>".format(self.name))
 
 # =================================================================================================
-<<<<<<< HEAD
-# Expressions as defined in Section 3.4 of the IR specification:
-
-class Expression:
-    result_type : "Type"
-
-class MethodInvocationExpression(Expression):
-    target      : Expression
-    method_name : str
-    args        : List[Argument]
-
-    def __init__(self, target: Expression, method_name: str, args: List[Argument]) -> None:
-        if re.search(FUNC_NAME_REGEX, method_name) == None:
-            raise TypeError("Invalid method name {}".format(method_name))
-        if not target.result_type.get_method(method_name).accepts_arguments(args):
-        	raise TypeError("Invalid method invocation {}".format(method_name))        
-        self.target      = target
-        self.method_name = method_name
-        self.args        = args
-        self.result_type = target.result_type.get_method(method_name).return_type
-
-class FunctionInvocationExpression(Expression):
-    func : Function
-    args : List[Argument]
-
-    def __init__(self, func: Function, args: List[Argument]) -> None:
-        if re.search(FUNC_NAME_REGEX, func.name) == None:
-            raise TypeError("Invalid function name {}".format(func.name))
-        self.func        = func
-        self.args        = args
-        self.result_type = func.return_type
-
-class FieldAccessExpression(Expression):
-    """
-    An expression representing access to `field` of `target`.
-    The `target` must be a structure type.
-    """
-    target     : Expression
-    field_name : str
-
-    def __init__(self, target: Expression, field_name: str) -> None:
-        if isinstance(target.result_type, Struct):
-            self.target     = target
-            self.field_name = field_name
-            self.result_type  = target.result_type.field(field_name).field_type
-        else:
-            raise TypeError("Cannot access fields in object of type {}".format(target.result_type))
-
-class ContextAccessExpression(Expression):
-    # FIXME: we need a Context object
-    context    : Dict[str, "ContextField"]
-    field_name : str
-
-    def __init__(self, context: Dict[str, "ContextField"], field_name: str) -> None:
-        self.context     = context
-        self.field_name  = field_name
-        self.result_type = self.context[self.field_name].field_type
-
-class IfElseExpression(Expression):
-    condition : Expression
-    if_else   : Expression
-    if_false  : Expression
-
-    def __init__(self, condition: Expression, if_true: Expression, if_false: Expression) -> None:
-        if condition.result_type.kind != "Boolean":
-            raise TypeError("Cannot create IfElseExpression: condition is not boolean")
-        if if_true.result_type != if_false.result_type:
-            raise TypeError("Cannot create IfElseExpression: branch types differ")
-        self.condition   = condition
-        self.if_true     = if_true
-        self.if_false    = if_false
-        self.result_type = if_true.result_type
-
-class ThisExpression(Expression):
-    def __init__(self, this_type: "Type") -> None:
-        self.result_type = this_type
-
-class ConstantExpression(Expression):
-    value : Any
-
-    def __init__(self, constant_type: "Type", constant_value: Any) -> None:
-        self.result_type = constant_type
-        self.value       = constant_value
-
-# =================================================================================================
-# Fields in a structure or the context:
-
-class Transform:
-    def __init__(self, into_name: str, into_type: "Type", using: Function) -> None:
-        self.into_name = into_name
-        self.into_type = into_type
-        self.using     = using
-
-class StructField:
-    def __init__(self, 
-                 field_name: str, 
-                 field_type: "Type", 
-                 is_present: Optional[Expression], 
-                 transform : Optional[Transform]) -> None:
-        self.field_name = field_name
-        self.field_type = field_type
-        self.is_present = is_present
-        self.transform  = transform
-
-class ContextField:
-    def __init__(self, field_name: str, field_type: "Type") -> None:
-        self.field_name = field_name
-        self.field_type = field_type
-
-# =================================================================================================
-=======
->>>>>>> 14b5d6f0
 # Types:
 
 class Type:
