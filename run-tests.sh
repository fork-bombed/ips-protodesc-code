--- conflicted
+++ resolved
@@ -29,22 +29,15 @@
 # SPDX-License-Identifier: BSD-2-Clause
 # =================================================================================================
 
-<<<<<<< HEAD
-echo "*** Running pytest..."
-pytest --junitxml=test-results/protocol-tests.xml tests/test_protocol.py
-TESTPROTOCOL_RV=$?
-pytest --junitxml=test-results/parser-tests.xml tests/test_parsers.py
-TESTPARSERS_RV=$?
-echo "^^^ pytest finished"
-=======
+EXIT_CODE=0
 echo "*** Executing pytest..."
 for py in tests/*.py
 do
   pytest -v --junitxml=test-results/`basename $py .py`.xml $py
+  if [ $? -eq 1 ]; then EXIT_CODE=1; fi
 done
 echo "^^^ Completed pytest"
 echo ""
->>>>>>> ab9814bc
 
 echo "*** Executing coverage..."
 rm -f .coverage
@@ -57,18 +50,9 @@
 echo "^^^ Completed coverage"
 echo ""
 
-<<<<<<< HEAD
-echo "*** Running mypy..."
-mypy npt/*.py --junit-xml test-results/npt-typecheck.xml
-TYPECHECKNPT_RV=$?
-echo $typecheck_npt
-echo "^^^ mypy finished"
-
-if [ $TESTPROTOCOL_RV -eq 1 -o $TESTPARSERS_RV -eq 1 -o $TYPECHECKNPT_RV -eq 1 ]; then
-  exit 1
-fi
-=======
 echo "*** Executing mypy..."
 mypy npt/*.py tests/*.py --junit-xml test-results/npt-typecheck.xml
+if [ $? -eq 1 ]; then EXIT_CODE=1; fi
 echo "^^^ Completed mypy"
->>>>>>> ab9814bc
+
+exit $EXIT_CODE