#!/usr/bin/env python3.9
# =================================================================================================
# Copyright (C) 2018-2021 University of Glasgow
# All rights reserved.
#
# Redistribution and use in source and binary forms, with or without
# modification, are permitted provided that the following conditions
# are met:
#
# 1. Redistributions of source code must retain the above copyright notice,
#    this list of conditions and the following disclaimer.
#
# 2. Redistributions in binary form must reproduce the above copyright
#    notice, this list of conditions and the following disclaimer in the
#    documentation and/or other materials provided with the distribution.
#
# THIS SOFTWARE IS PROVIDED BY THE COPYRIGHT HOLDERS AND CONTRIBUTORS "AS IS"
# AND ANY EXPRESS OR IMPLIED WARRANTIES, INCLUDING, BUT NOT LIMITED TO, THE
# IMPLIED WARRANTIES OF MERCHANTABILITY AND FITNESS FOR A PARTICULAR PURPOSE
# ARE DISCLAIMED. IN NO EVENT SHALL THE COPYRIGHT HOLDER OR CONTRIBUTORS BE
# LIABLE FOR ANY DIRECT, INDIRECT, INCIDENTAL, SPECIAL, EXEMPLARY, OR
# CONSEQUENTIAL DAMAGES (INCLUDING, BUT NOT LIMITED TO, PROCUREMENT OF
# SUBSTITUTE GOODS OR SERVICES; LOSS OF USE, DATA, OR PROFITS; OR BUSINESS
# INTERRUPTION) HOWEVER CAUSED AND ON ANY THEORY OF LIABILITY, WHETHER IN
# CONTRACT, STRICT LIABILITY, OR TORT (INCLUDING NEGLIGENCE OR OTHERWISE)
# ARISING IN ANY WAY OUT OF THE USE OF THIS SOFTWARE, EVEN IF ADVISED OF THE
# POSSIBILITY OF SUCH DAMAGE.
#
# SPDX-License-Identifier: BSD-2-Clause
# =================================================================================================

<<<<<<< HEAD
from npt.parser_quicstructures import QUICStructureParser
import sys
from typing  import Optional, List, Any, cast
from pathlib import Path
=======
import argparse
>>>>>>> af1a574f
import lxml.etree # type: ignore
import os
import npt.parser
import npt.parser_rfc_txt
import npt.parser_rfc_xml
import npt.rfc
import npt.protocol
import npt.helpers

from npt.formatter            import Formatter
from npt.formatter_rust       import RustFormatter
from npt.formatter_simple     import SimpleFormatter
from npt.loader               import InputFile, load_file
from npt.parser_asciidiagrams import AsciiDiagramsParser
from pathlib                  import Path
from typing                   import Any, Optional, List, Tuple, Union, cast
from urllib.parse             import urlparse


class DTDResolver(lxml.etree.Resolver):
    def resolve(self, system_url, public_id, context):
        if urlparse(system_url).netloc:
            return self.resolve_filename(system_url, context)
        else:
            return self.resolve_filename(os.path.join("npt/", os.path.basename(system_url)), context)

# Protocol DFS

def dfs_struct(struct: npt.protocol.Struct, type_names:List[str]) -> None:
    for field in struct.get_fields():
        dfs_protocoltype(field.field_type, type_names)

def dfs_array(array: npt.protocol.Array, type_names:List[str]) -> None:
    dfs_protocoltype(array.element_type, type_names)
    #dfs_protocoltype(array.parse_from, type_names)
    #dfs_protocoltype(array.serialise_to, type_names)

def dfs_enum(enum: npt.protocol.Enum, type_names:List[str]) -> None:
    for variant in enum.variants:
        dfs_protocoltype(variant, type_names)
    #dfs_protocoltype(enum.parse_from, type_names)
    #dfs_protocoltype(enum.serialise_to, type_names)

def dfs_function(function: npt.protocol.Function, type_names:List[str]) -> None:
    for parameter in function.parameters:
        if not isinstance(parameter.param_type, npt.protocol.TypeVariable) and isinstance(parameter.param_type, npt.protocol.ConstructableType) and parameter.param_type.name not in type_names:
            dfs_protocoltype(parameter.param_type, type_names)
    if not isinstance(function.return_type, npt.protocol.TypeVariable) and isinstance(function.return_type, npt.protocol.ConstructableType) and function.return_type.name not in type_names:
        dfs_protocoltype(function.return_type, type_names)

def dfs_context(context: npt.protocol.Context, type_names:List[str]) -> None:
    for field in context.get_fields():
        dfs_protocoltype(field.field_type, type_names)

def dfs_protocoltype(pt: Union[None, npt.protocol.Function, npt.protocol.ProtocolType], type_names:List[str]) -> None:
    if isinstance(pt, npt.protocol.BitString):
        type_names.append(pt.name)
    elif isinstance(pt, npt.protocol.Struct):
        dfs_struct(pt, type_names)
        type_names.append(pt.name)
    elif isinstance(pt, npt.protocol.Array):
        dfs_array(pt, type_names)
        type_names.append(pt.name)
    elif isinstance(pt, npt.protocol.Enum):
        dfs_enum(pt, type_names)
        type_names.append(pt.name)
    elif isinstance(pt, npt.protocol.Function):
        dfs_function(pt, type_names)
        type_names.append(pt.name)
    elif isinstance(pt, npt.protocol.Context):
        dfs_context(pt, type_names)
        type_names.append(pt.name)
    elif pt is None:
        return

def dfs_protocol(protocol: npt.protocol.Protocol) -> List[str]:
    type_names : List[str] = []

    for pdu_name in protocol.get_pdu_names():
        dfs_protocoltype(protocol.get_pdu(pdu_name), type_names)

    dfs_protocoltype(protocol.get_context(), type_names)

    type_names_dedupe = []

    for type_name in type_names:
        if type_name not in type_names_dedupe:
            type_names_dedupe.append(type_name)

    return type_names_dedupe



# =================================================================================================================================


def main():
<<<<<<< HEAD
    # Set up optional component parsers
    # TODO : Currently we have only one parser. When multiple parsers
    # for each sub-subcomponent are available, loop through them and initialise
    #dom_parser = { "asciidiagrams" : parsers.asciidiagrams.asciidiagrams_parser.AsciiDiagramsParser() }
    dom_parsers = {
            "asciidiagram"  : AsciiDiagramsParser(),
            "quicstructure" : QUICStructureParser()
            }
    output_formatter = {
            "simple" : SimpleFormatter(),
            "rust"   : RustFormatter()
            }

    opt = npt.util.read_usr_opts(sys.argv[1:])
    if opt.parser_fmt is not None:
        dom_parser = dom_parsers.get(opt.parser_fmt)
    else:
        dom_parser = AsciiDiagramsParser()
    for idx, doc in enumerate(opt.infiles):
        parsed_content = parse_input_file( doc )
        if parsed_content is None :
            # TODO: Implement custom parser exception
            print(f"Error : Parsing {doc.get_filepath_in()} -> container = {doc}")
            continue

        if dom_parser is not None:
            protocol = dom_parser.build_protocol(  None , parsed_content )

        try:
            protocol.synthesise()
        except Exception as e:
            # TODO: Implement custom parser exception
            print(f"Error: could not synthesise protocol ({e})")
            continue

        type_names = dfs_protocol(protocol)

        for o_fmt in opt.output_fmt :
            formatter = output_formatter[o_fmt]
            expr_traversal = ExpressionTraversal(formatter)
            try:
                for type_name in type_names:
                    if protocol.has_type(type_name):
                        pt = protocol.get_type(type_name)
                        if isinstance(pt, BitString):
                            size_expr = expr_traversal.dfs_expression(cast(Expression, pt.size))
                            formatter.format_bitstring(pt, size_expr)
                        elif isinstance(pt, Struct):
                            constraints = []
                            for constraint in pt.constraints:
                                expr = expr_traversal.dfs_expression(constraint)
                                constraints.append(expr)
                            formatter.format_struct(pt, constraints)
                        elif isinstance(pt, Array):
                            formatter.format_array(pt)
                        elif isinstance(pt, Enum):
                            formatter.format_enum(pt)
                        elif isinstance(pt, Context):
                            formatter.format_context(pt)
                    elif protocol.has_func(type_name):
                        formatter.format_function(protocol.get_func(type_name))
            except Exception as e:
                print(f"Error : File {doc.get_filepath_in()}: Could not format protocol with '{o_fmt}' formatter (format_{pt} failed)")
                continue
            try:
                formatter.format_protocol(protocol)
            except Exception as e:
                print(f"Error : File {doc.get_filepath_in()}: Could not format protocol with '{o_fmt}' formatter (format_protocol failed)")
                continue

            output_dir = doc.gen_filepath_out(opt.root_dir, o_fmt)
            assert isinstance(output_dir, Path)
            output = formatter.generate_output(doc.document_name())
            for output_filename in output:
                output_filepath = Path(output_dir, output_filename)
                output_filepath.parent.mkdir(mode=0o755, parents=True, exist_ok=True)
                with open(output_filepath, "w") as out_fp:
                    out_fp.write(output[output_filename])
=======
    ap = argparse.ArgumentParser(description=f"Parse IETF drafts and RFCs and generate protocol parsers")
    ap.add_argument("-d",  dest="outdir", help="directory in which to store output files", required=True)
    ap.add_argument("-f", dest="format", help="output format", required=True)
    ap.add_argument("document", help="document to process")
    args = ap.parse_args()

    # Load the output formatter:
    if args.format == "simple":
        formatter : Formatter = SimpleFormatter()
    elif args.format == "rust":
        formatter = RustFormatter()
    else:
        print(f"Error: cannot load output formatter {args.format}")
        return 1

    input_doc = load_file(args.document)
    if input_doc is None:
        print(f"Error: cannot load input document {args.document}")
        return 1

    if input_doc.fmt == ".xml":
        parser = lxml.etree.XMLParser(dtd_validation=False, load_dtd=True, attribute_defaults=True, 
                                      no_network=False, remove_comments=True, remove_pis=False, 
                                      remove_blank_text=False, resolve_entities=False, strip_cdata=True)
        parser.resolvers.add(DTDResolver())
        xml_tree = lxml.etree.fromstring(input_doc.data, parser=parser)
        content = npt.parser_rfc_xml.parse_rfc(xml_tree)
    elif input_doc.fmt == '.txt':
        content = npt.parser_rfc_txt.parse_rfc(input_doc.data.decode('UTF-8').splitlines())
    else:
        print(f"Error: cannot parse format {input_doc.fmt}")
        return 1

    dom_parser = AsciiDiagramsParser()
    protocol = dom_parser.build_protocol(None , content )
    protocol.synthesise()

    expr_traversal = npt.helpers.ExpressionTraversal(formatter)
    for type_name in dfs_protocol(protocol):
        if protocol.has_type(type_name):
            pt = protocol.get_type(type_name)
            if isinstance(pt, npt.protocol.BitString):
                size_expr = expr_traversal.dfs_expression(cast(npt.protocol.Expression, pt.size))
                formatter.format_bitstring(pt, size_expr)
            elif isinstance(pt, npt.protocol.Struct):
                constraints = []
                for constraint in pt.constraints:
                    expr = expr_traversal.dfs_expression(constraint)
                    constraints.append(expr)
                formatter.format_struct(pt, constraints)
            elif isinstance(pt, npt.protocol.Array):
                formatter.format_array(pt)
            elif isinstance(pt, npt.protocol.Enum):
                formatter.format_enum(pt)
            elif isinstance(pt, npt.protocol.Context):
                formatter.format_context(pt)
        elif protocol.has_func(type_name):
            formatter.format_function(protocol.get_func(type_name))

    formatter.format_protocol(protocol)

    output_dir = Path(args.outdir)
    output_dir.mkdir(parents=True, exist_ok=True)

    for output_file, output_string in formatter.generate_output(Path(args.document).stem).items():
        output_filepath = output_dir / Path(output_file)
        output_filepath.parent.mkdir(mode=0o755, parents=True, exist_ok=True)
        with open(output_filepath, "w") as outf:
            outf.write(output_string)
>>>>>>> af1a574f


if __name__ == "__main__":
    main()<|MERGE_RESOLUTION|>--- conflicted
+++ resolved
@@ -29,14 +29,7 @@
 # SPDX-License-Identifier: BSD-2-Clause
 # =================================================================================================
 
-<<<<<<< HEAD
-from npt.parser_quicstructures import QUICStructureParser
-import sys
-from typing  import Optional, List, Any, cast
-from pathlib import Path
-=======
 import argparse
->>>>>>> af1a574f
 import lxml.etree # type: ignore
 import os
 import npt.parser
@@ -46,14 +39,15 @@
 import npt.protocol
 import npt.helpers
 
-from npt.formatter            import Formatter
-from npt.formatter_rust       import RustFormatter
-from npt.formatter_simple     import SimpleFormatter
-from npt.loader               import InputFile, load_file
-from npt.parser_asciidiagrams import AsciiDiagramsParser
-from pathlib                  import Path
-from typing                   import Any, Optional, List, Tuple, Union, cast
-from urllib.parse             import urlparse
+from npt.formatter              import Formatter
+from npt.formatter_rust         import RustFormatter
+from npt.formatter_simple       import SimpleFormatter
+from npt.loader                 import InputFile, load_file
+from npt.parser_asciidiagrams   import AsciiDiagramsParser
+from npt.parser_quicstructures  import QUICStructureParser
+from pathlib                    import Path
+from typing                     import Any, Optional, List, Tuple, Union, cast
+from urllib.parse               import urlparse
 
 
 class DTDResolver(lxml.etree.Resolver):
@@ -134,11 +128,13 @@
 
 
 def main():
-<<<<<<< HEAD
-    # Set up optional component parsers
-    # TODO : Currently we have only one parser. When multiple parsers
-    # for each sub-subcomponent are available, loop through them and initialise
-    #dom_parser = { "asciidiagrams" : parsers.asciidiagrams.asciidiagrams_parser.AsciiDiagramsParser() }
+    ap = argparse.ArgumentParser(description=f"Parse IETF drafts and RFCs and generate protocol parsers")
+    ap.add_argument("-d",  dest="outdir", help="directory in which to store output files", required=True)
+    ap.add_argument("-f", dest="format", help="output format", required=True)
+    ap.add_argument("-p", dest="parser", help="document parser", required=False)
+    ap.add_argument("document", help="document to process")
+    args = ap.parse_args()
+
     dom_parsers = {
             "asciidiagram"  : AsciiDiagramsParser(),
             "quicstructure" : QUICStructureParser()
@@ -147,85 +143,9 @@
             "simple" : SimpleFormatter(),
             "rust"   : RustFormatter()
             }
-
-    opt = npt.util.read_usr_opts(sys.argv[1:])
-    if opt.parser_fmt is not None:
-        dom_parser = dom_parsers.get(opt.parser_fmt)
-    else:
-        dom_parser = AsciiDiagramsParser()
-    for idx, doc in enumerate(opt.infiles):
-        parsed_content = parse_input_file( doc )
-        if parsed_content is None :
-            # TODO: Implement custom parser exception
-            print(f"Error : Parsing {doc.get_filepath_in()} -> container = {doc}")
-            continue
-
-        if dom_parser is not None:
-            protocol = dom_parser.build_protocol(  None , parsed_content )
-
-        try:
-            protocol.synthesise()
-        except Exception as e:
-            # TODO: Implement custom parser exception
-            print(f"Error: could not synthesise protocol ({e})")
-            continue
-
-        type_names = dfs_protocol(protocol)
-
-        for o_fmt in opt.output_fmt :
-            formatter = output_formatter[o_fmt]
-            expr_traversal = ExpressionTraversal(formatter)
-            try:
-                for type_name in type_names:
-                    if protocol.has_type(type_name):
-                        pt = protocol.get_type(type_name)
-                        if isinstance(pt, BitString):
-                            size_expr = expr_traversal.dfs_expression(cast(Expression, pt.size))
-                            formatter.format_bitstring(pt, size_expr)
-                        elif isinstance(pt, Struct):
-                            constraints = []
-                            for constraint in pt.constraints:
-                                expr = expr_traversal.dfs_expression(constraint)
-                                constraints.append(expr)
-                            formatter.format_struct(pt, constraints)
-                        elif isinstance(pt, Array):
-                            formatter.format_array(pt)
-                        elif isinstance(pt, Enum):
-                            formatter.format_enum(pt)
-                        elif isinstance(pt, Context):
-                            formatter.format_context(pt)
-                    elif protocol.has_func(type_name):
-                        formatter.format_function(protocol.get_func(type_name))
-            except Exception as e:
-                print(f"Error : File {doc.get_filepath_in()}: Could not format protocol with '{o_fmt}' formatter (format_{pt} failed)")
-                continue
-            try:
-                formatter.format_protocol(protocol)
-            except Exception as e:
-                print(f"Error : File {doc.get_filepath_in()}: Could not format protocol with '{o_fmt}' formatter (format_protocol failed)")
-                continue
-
-            output_dir = doc.gen_filepath_out(opt.root_dir, o_fmt)
-            assert isinstance(output_dir, Path)
-            output = formatter.generate_output(doc.document_name())
-            for output_filename in output:
-                output_filepath = Path(output_dir, output_filename)
-                output_filepath.parent.mkdir(mode=0o755, parents=True, exist_ok=True)
-                with open(output_filepath, "w") as out_fp:
-                    out_fp.write(output[output_filename])
-=======
-    ap = argparse.ArgumentParser(description=f"Parse IETF drafts and RFCs and generate protocol parsers")
-    ap.add_argument("-d",  dest="outdir", help="directory in which to store output files", required=True)
-    ap.add_argument("-f", dest="format", help="output format", required=True)
-    ap.add_argument("document", help="document to process")
-    args = ap.parse_args()
-
     # Load the output formatter:
-    if args.format == "simple":
-        formatter : Formatter = SimpleFormatter()
-    elif args.format == "rust":
-        formatter = RustFormatter()
-    else:
+    formatter : Formatter = output_formatter.get(args.format)
+    if formatter is None:
         print(f"Error: cannot load output formatter {args.format}")
         return 1
 
@@ -247,7 +167,8 @@
         print(f"Error: cannot parse format {input_doc.fmt}")
         return 1
 
-    dom_parser = AsciiDiagramsParser()
+    # Default to ASCII diagram parser if no parser specified
+    dom_parser = dom_parsers.get(args.parser, AsciiDiagramsParser())
     protocol = dom_parser.build_protocol(None , content )
     protocol.synthesise()
 
@@ -283,7 +204,6 @@
         output_filepath.parent.mkdir(mode=0o755, parents=True, exist_ok=True)
         with open(output_filepath, "w") as outf:
             outf.write(output_string)
->>>>>>> af1a574f
 
 
 if __name__ == "__main__":
