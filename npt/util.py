--- conflicted
+++ resolved
@@ -172,12 +172,12 @@
     """
     name : str
     extn : str
+    dtype: str
     rev  : Optional[str] = field(default=None)
-    dtype: Optional[str] = field(default=None)
     url  : Optional[str] = field(default=None)
     infile : Optional[pathlib.Path] = None
 
-    def _document_name(self):
+    def document_name(self):
         return f"{self.name}-{self.rev}" if self.rev else f"{self.name}"
 
     def gen_filepath(self, root: pathlib.Path) -> pathlib.Path:
@@ -185,9 +185,9 @@
         based on whether document type has a revision or not
         """
         if self.rev:
-            self.infile = root / self.name / self.rev / f"{self._document_name()}{self.extn}"
+            self.infile = root / self.name / self.rev / f"{self.document_name()}{self.extn}"
         else:
-            self.infile = root / self.name / f"{self._document_name()}{self.extn}"
+            self.infile = root / self.name / f"{self.document_name()}{self.extn}"
         return self.infile
 
     def set_filepath(self, filename: pathlib.Path) -> pathlib.Path:
@@ -208,18 +208,15 @@
         infile = self.get_filepath_in()
         outfile = None
         assert infile != None, f"No input file found for '{str(self)}'"
-<<<<<<< HEAD
         outdir : Callable[[Path], Path] = lambda _root: _root / "output" / self.dtype / self.name / self.rev if self.rev \
                                                    else _root / "output" / self.dtype / self.name
-=======
-        outdir : Callable[[Path], Path] = lambda _root: _root / "output" / self.name / self.rev if self.rev else _root / "output"
->>>>>>> 647d2ff5
 
         root = root.resolve()
-        if infile is not None and str(root) in [ str(parent) for parent in infile.parents]:
-            outfile = outdir(root) / self._document_name() / formatter_name
-        elif infile is not None:
-            outfile = outdir(infile.parent) / self._document_name() / formatter_name
+        if infile is not None :
+            if str(root) in [ str(parent) for parent in infile.parents]:
+                outfile = outdir(root) / formatter_name
+            else :
+                outfile = outdir(infile.parent) / formatter_name
         return outfile
 
 
@@ -346,7 +343,7 @@
     def __init__(self, arg):
         self.arg = arg
 
-    def _match_name(self, fname: str) -> Optional[Tuple[Optional[str], str, Optional[str], str]]:
+    def _match_name(self, fname: str) -> Optional[Tuple[str, str, Optional[str], str]]:
         """Resolve whether spefified name is a draft or rfc and whether
         a revision has been specified. Also determine file
         extension if specified
@@ -371,7 +368,7 @@
 
         _match = regex_std.match(fname)
         if _match is not None:
-            dtype = None
+            dtype = ""
             if _match.group('dtype'):
                 if _match.group('dtype').lower() == "draft-":
                     dtype = "draft"
@@ -394,11 +391,10 @@
             rname = self._match_name(fp.name)
             if rname:
                 dtype, name, rev, extn = rname
-                ietf_uri = IETF_URI(name, extn, rev=rev, dtype=dtype)
+                ietf_uri = IETF_URI(name, extn, dtype, rev=rev)
             else:
-                ietf_uri = IETF_URI(fp.stem, fp.suffix, rev=None, dtype=None)
-            ietf_uri.set_filepath(
-                fp)  # override standard file-system structure
+                ietf_uri = IETF_URI(fp.stem, fp.suffix, "", rev=None)
+            ietf_uri.set_filepath(fp)  # override standard file-system structure
             urls.append(ietf_uri)
         else:
             # Remote file - resolve all details from draft/rfc name
